--- conflicted
+++ resolved
@@ -9,14 +9,8 @@
   ${OKVIS_MAJOR_VERSION}.${OKVIS_MINOR_VERSION}.${OKVIS_PATCH_VERSION})
 
 option (BUILD_APPS
-<<<<<<< HEAD
-        "Builds a demo app (which requires boost)" ON) 
-option (BUILD_TESTS
-        "Builds all gtests" OFF) 
-SET(N_CORES 2 CACHE STRING "Using N number of cores for parallel build")
-=======
   "Builds a demo app (which requires boost)" ON)
->>>>>>> 1b1b8963
+
 
 # Offer the user the choice of overriding the installation directories
 set(INSTALL_LIB_DIR lib CACHE PATH "Installation directory for libraries")
